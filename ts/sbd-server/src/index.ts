--- conflicted
+++ resolved
@@ -1,85 +1,14 @@
 import { DurableObject } from 'cloudflare:workers';
+
+import * as common from './common.ts';
+
 import { Prom } from './prom.ts';
-import { RateLimit, RateLimitResult } from './rate-limit.ts';
-import { err } from './err.ts';
-import { ed } from './ed.ts';
-import { toB64Url, fromB64Url } from './b64.ts';
-import {
-  Msg,
-  MsgLbrt,
-  MsgLidl,
-  MsgAreq,
-  MsgAres,
-  MsgSrdy,
-  MsgKeep,
-  MsgNone,
-  MsgForward,
-} from './msg.ts';
 
-/**
- * How long to wait ahead of "now" to batch up message sends.
- * Note, we're setting this to zero which will try to send queued messages
- * as fast as possible. This doesn't mean messages won't be queued/batched,
- * since there will be a delay between requesting an alarm and when it
- * is actually invoked + however long it takes to actually run.
- */
-const BATCH_DUR_MS = 0;
+import { DoRateLimit } from './rate-limit.ts';
+export { DoRateLimit };
 
-/**
- * How many nanoseconds of rate limiting quota should be burned by a single
- * byte sent through the system. Higher numbers mean slower rate limiting.
- */
-const LIMIT_NANOS_PER_BYTE = 8000;
-
-/**
- * Milliseconds connections are allowed to remain idle before being closed.
- */
-const LIMIT_IDLE_MILLIS = 10000;
-
-/**
- * Max message size.
- */
-const MAX_MESSAGE_BYTES = 20000;
-
-/**
- * Cloudflare worker environment objects.
- */
-export interface Env {
-  SBD_COORDINATION: KVNamespace;
-  SIGNAL: DurableObjectNamespace;
-  RATE_LIMIT: DurableObjectNamespace;
-}
-
-/**
- * Seconds since epoch timestamp.
- */
-function timestamp(): number {
-  return (Date.now() / 1000) | 0;
-}
-
-/**
- * Pull pubKey string and bytes from the url path.
- */
-function parsePubKey(path: string): {
-  pubKeyStr: string;
-  pubKeyBytes: Uint8Array;
-} {
-  const parts: Array<string> = path.split('/');
-
-  if (parts.length !== 2) {
-    throw err('expected single pubKey item on path', 400);
-  }
-
-  const pubKeyStr = parts[1];
-
-  const pubKeyBytes = fromB64Url(parts[1]);
-
-  if (pubKeyBytes.length !== 32) {
-    throw err('invalid pubKey length', 400);
-  }
-
-  return { pubKeyStr, pubKeyBytes };
-}
+import { DoSignal } from './signal.ts';
+export { DoSignal };
 
 /**
  * This is the http entrypoint.
@@ -88,7 +17,7 @@
 export default {
   async fetch(
     request: Request,
-    env: Env,
+    env: common.Env,
     ctx: ExecutionContext,
   ): Promise<Response> {
     try {
@@ -100,14 +29,14 @@
       // TODO - check headers for content-length / chunked encoding and reject?
 
       if (method !== 'GET') {
-        throw err('expected GET', 400);
+        throw common.err('expected GET', 400);
       }
 
-      let pathParts = url.pathname.split('/')
+      let pathParts = url.pathname.split('/');
 
       if (pathParts.length === 4 && pathParts[1] === 'metrics') {
         if (env['METRICS_API_' + pathParts[2]] !== pathParts[3]) {
-          throw err('bad metrics api key', 400);
+          throw common.err('bad metrics api key', 400);
         }
 
         const p = new Prom();
@@ -118,19 +47,54 @@
 
         while (true) {
           for (const item of res.keys) {
-            if ('name' in item) {
+            if (
+              'name' in item &&
+              item.metadata &&
+              typeof item.metadata === 'object'
+            ) {
               count += 1;
 
-              const opened = item.metadata.opened || 0;
-              const active = item.metadata.active || 0;
-              const ip = item.metadata.ip || 'no-ip';
-              const activeBytesReceived = item.metadata.activeBytesReceived || 0;
+              let opened = 0;
+              let active = 0;
+              let activeBytesReceived = 0;
+
+              if (
+                'op' in item.metadata &&
+                typeof item.metadata.op === 'number'
+              ) {
+                opened = item.metadata.op;
+              }
+              if (
+                'ac' in item.metadata &&
+                typeof item.metadata.ac === 'number'
+              ) {
+                active = item.metadata.ac;
+              }
+              if (
+                'br' in item.metadata &&
+                typeof item.metadata.br === 'number'
+              ) {
+                activeBytesReceived = item.metadata.br;
+              }
+
+              const now = common.timestamp();
+
+              const openedD = now - opened;
+              const activeD = now - active;
+
               p.guage(
                 false,
                 'client.recv.byte.count',
                 'bytes received from client',
-                { name: item.name.split(':')[1], opened, active, ip },
-                activeBytesReceived
+                {
+                  name: item.name.split(':')[1],
+                  opened,
+                  openedD,
+                  active,
+                  activeD,
+                  ip,
+                },
+                activeBytesReceived,
               );
             }
           }
@@ -139,21 +103,18 @@
             break;
           }
 
-          res = await env.SBD_COORDINATION.list({ prefix: 'client', cursor: res.cursor });
+          res = await env.SBD_COORDINATION.list({
+            prefix: 'client',
+            cursor: res.cursor,
+          });
         }
 
-        p.guage(
-          true,
-          'client.count',
-          'active client count',
-          {},
-          count
-        );
+        p.guage(true, 'client.count', 'active client count', {}, count);
 
         return new Response(await p.render());
       }
 
-      const { pubKeyStr } = parsePubKey(url.pathname);
+      const { pubKeyStr } = common.parsePubKey(url.pathname);
 
       const ipId = env.RATE_LIMIT.idFromName(ip);
       const ipStub = env.RATE_LIMIT.get(ipId) as DurableObjectStub<DoRateLimit>;
@@ -163,7 +124,7 @@
         1,
       );
       if (shouldBlock) {
-        throw err(`limit`, 429);
+        throw common.err(`limit`, 429);
       }
 
       // DO instanced by our pubKey
@@ -179,365 +140,4 @@
       });
     }
   },
-};
-
-/**
- * "RATE_LIMIT" durable object.
- * This is a thin wrapper around the "RateLimit" class.
- */
-export class DoRateLimit extends DurableObject {
-  ctx: DurableObjectState;
-  env: Env;
-  rl: RateLimit;
-
-  constructor(ctx: DurableObjectState, env: Env) {
-    super(ctx, env);
-    this.ctx = ctx;
-    this.env = env;
-    this.rl = new RateLimit(LIMIT_NANOS_PER_BYTE, 16 * 16 * 1024);
-  }
-
-  async bytesReceived(
-    now: number,
-    pk: string,
-    bytes: number,
-  ): Promise<RateLimitResult> {
-    return this.rl.bytesReceived(now, pk, bytes);
-  }
-}
-
-/**
- * "SIGNAL" durable object.
- */
-export class DoSignal extends DurableObject {
-  ctx: DurableObjectState;
-  env: Env;
-  queue: { [index: string]: Array<Uint8Array> };
-  alarmLock: boolean;
-  curLimit: number;
-  active: number;
-  lastCoord: number;
-  activeBytesReceived: number;
-
-  constructor(ctx: DurableObjectState, env: Env) {
-    super(ctx, env);
-    this.ctx = ctx;
-    this.env = env;
-    this.queue = {};
-    this.alarmLock = false;
-    this.curLimit = 0;
-    this.active = timestamp();
-    this.lastCoord = timestamp();
-    this.activeBytesReceived = 0;
-  }
-
-  /**
-   * Client websockets are connected to a durable object identified
-   * by their own pubKey. When they send forward messages, those must
-   * be sent to durable objects identified by the destination pubKey.
-   * This is the api for those messages to be forwarded.
-   */
-  async forward(messageList: Array<Uint8Array>) {
-    for (const ws of this.ctx.getWebSockets()) {
-      for (const message of messageList) {
-        ws.send(message);
-      }
-    }
-  }
-
-  /**
-   * This is the http endpoint for the "SIGNAL" durable object.
-   * The worker http fetch endpoint above forwards the request here.
-   * This function performs some checks, then upgrades the connection
-   * to a websocket.
-   */
-  async fetch(request: Request): Promise<Response> {
-    let cleanServer = null;
-    try {
-      const ip = request.headers.get('cf-connecting-ip') || 'no-ip';
-      const url = new URL(request.url);
-
-      const { pubKeyStr, pubKeyBytes } = parsePubKey(url.pathname);
-
-      if (this.ctx.getWebSockets().length > 0) {
-        throw err('websocket already connected', 400);
-      }
-      if (request.headers.get('Upgrade') !== 'websocket') {
-        throw err('expected websocket', 426);
-      }
-
-      const [client, server] = Object.values(new WebSocketPair());
-
-      this.ctx.acceptWebSocket(server);
-      cleanServer = server;
-
-      const nonce = new Uint8Array(32);
-      crypto.getRandomValues(nonce);
-
-      const opened = timestamp();
-
-      server.serializeAttachment({
-        pubKey: pubKeyBytes,
-        ip,
-        nonce,
-        valid: false,
-        opened,
-      });
-
-      // this will also send MsgLbrt
-      await this.ipRateLimit(ip, pubKeyStr, 1, server);
-
-      server.send(new MsgLidl(LIMIT_IDLE_MILLIS).encoded());
-      server.send(new MsgAreq(nonce).encoded());
-
-      console.log(
-        'webSocketOpen',
-        JSON.stringify({
-          opened,
-          active: this.active,
-          pubKey: pubKeyStr,
-          ip,
-          nonce: toB64Url(nonce),
-        }),
-      );
-
-      return new Response(null, { status: 101, webSocket: client });
-    } catch (e: any) {
-      console.error('error', e.toString());
-      if (cleanServer) {
-        cleanServer.close(4000 + (e.status || 500), e.toString());
-      }
-      return new Response(JSON.stringify({ err: e.toString() }), {
-        status: e.status || 500,
-      });
-    }
-  }
-
-  /**
-   * Helper function for performing the rate-limit check and
-   * closing the websocket if we violate the limit.
-   */
-  async ipRateLimit(ip: string, pk: string, bytes: number, ws: WebSocket) {
-    try {
-      const ipId = this.env.RATE_LIMIT.idFromName(ip);
-      const ipStub = this.env.RATE_LIMIT.get(
-        ipId,
-      ) as DurableObjectStub<DoRateLimit>;
-      const { limitNanosPerByte, shouldBlock } = await ipStub.bytesReceived(
-        Date.now(),
-        pk,
-        bytes,
-      );
-      if (shouldBlock) {
-        throw err(`limit`, 429);
-      }
-      if (this.curLimit !== limitNanosPerByte) {
-        this.curLimit = limitNanosPerByte;
-        ws.send(new MsgLbrt(limitNanosPerByte).encoded());
-      }
-    } catch (e) {
-      throw err(`limit ${e}`, 429);
-    }
-  }
-
-  /**
-   * Handle incoming websocket messages.
-   * First handshake the connection, then start handling forwarding messages.
-   */
-  async webSocketMessage(ws: WebSocket, message: ArrayBuffer | string) {
-    await this.ctx.blockConcurrencyWhile(async () => {
-      try {
-        const { pubKey, ip, nonce, valid, opened } = ws.deserializeAttachment();
-        if (!pubKey) {
-          throw err('no associated pubKey');
-        }
-        if (!ip) {
-          throw err('no associated ip');
-        }
-
-        // convert strings into binary
-        let msgRaw: Uint8Array;
-        if (message instanceof ArrayBuffer) {
-          msgRaw = new Uint8Array(message);
-        } else {
-          const enc = new TextEncoder();
-          msgRaw = enc.encode(message);
-        }
-
-        this.activeBytesReceived += msgRaw.byteLength;
-        await this.ipRateLimit(ip, pubKey, msgRaw.byteLength, ws);
-
-        if (msgRaw.byteLength > MAX_MESSAGE_BYTES) {
-          throw err('max message length exceeded', 400);
-        }
-
-<<<<<<< HEAD
-        const pubKeyStr = toB64Url(pubKey);
-
-=======
->>>>>>> 72db08f1
-        const msg = Msg.parse(msgRaw);
-
-        if (!valid) {
-          if (!nonce) {
-            throw err('no associated nonce');
-          }
-
-          if (msg instanceof MsgAres) {
-            if (!ed.verify(msg.signature(), nonce, pubKey)) {
-              throw err('invalid handshake signature', 400);
-            }
-
-            ws.send(new MsgSrdy().encoded());
-
-            ws.serializeAttachment({
-              pubKey,
-              ip,
-              nonce: true, // don't need to keep the actual nonce anymore
-              valid: true,
-              opened
-            });
-
-            console.log(
-              'webSocketAuthenticated',
-              JSON.stringify({ opened, active: this.active, pubKey: pubKeyStr }),
-            );
-
-            const metadata = { opened, active: this.active, activeBytesReceived: this.activeBytesReceived, ip };
-            await this.env.SBD_COORDINATION.put(
-              `client:${pubKeyStr}`,
-              JSON.stringify(metadata),
-              { expirationTtl: 60, metadata }
-            );
-
-            this.lastCoord = timestamp();
-          } else {
-            if (msg instanceof MsgForward) {
-              throw err(`invalid forward before handshake`);
-            }
-            // otherwise just ignore the message
-          }
-        } else {
-          if (timestamp() - this.lastCoord >= 30) {
-            const metadata = { opened, active: this.active, activeBytesReceived: this.activeBytesReceived, ip };
-            await this.env.SBD_COORDINATION.put(
-              `client:${pubKeyStr}`,
-              JSON.stringify(metadata),
-              { expirationTtl: 60, metadata }
-            );
-          }
-
-          if (msg instanceof MsgNone) {
-            // no-op
-          } else if (msg instanceof MsgKeep) {
-            // keep alive
-          } else if (msg instanceof MsgForward) {
-            // extract the destination pubKey (slice does a copy)
-            const dest = msg.pubKey().slice(0);
-
-            // overwrite the destination pubKey with the source (our) pubKey
-            // the pubKey() function returns a reference, so editing it
-            // alters the message that will be sent
-            msg.pubKey().set(pubKey, 0);
-
-            const id = toB64Url(dest);
-            if (!this.queue[id]) {
-              this.queue[id] = [];
-            }
-            this.queue[id].push(msg.encoded());
-
-            if (!this.alarmLock) {
-              const alarm = await this.ctx.storage.getAlarm();
-              if (!alarm) {
-                this.ctx.storage.setAlarm(Date.now() + BATCH_DUR_MS);
-              }
-            }
-          } else {
-            throw err(`invalid post-handshake message type: ${msg.type()}`);
-          }
-        }
-      } catch (e: any) {
-        console.error('error', e.toString());
-        ws.close(4000 + (e.status || 500), e.toString());
-      }
-    });
-  }
-
-  /**
-   * The `webSocketMessage` handler above enqueues messages for delivery,
-   * then sets up an alarm to handle actually forwarding them. This ensures
-   * the messages are delivered in order without deadlocking two clients
-   * that happened to try to forward messages to each other at the same moment.
-   */
-  async alarm() {
-    const { shouldReturn, queue } = await this.ctx.blockConcurrencyWhile(
-      async () => {
-        if (this.alarmLock || Object.keys(this.queue).length === 0) {
-          return { shouldReturn: true, queue: {} };
-        }
-        this.alarmLock = true;
-        const queue = this.queue;
-        this.queue = {};
-        return { shouldReturn: false, queue };
-      },
-    );
-
-    if (shouldReturn) {
-      return;
-    }
-
-    // We cannot do the actual forwarding within a blockConcurrency because
-    // then if two peers try to send each other data at the same time it
-    // will deadlock. Hence all the complexity with the alarms and alarmLock.
-
-    for (const idName in queue) {
-      try {
-        const id = this.env.SIGNAL.idFromName(idName);
-        const stub = this.env.SIGNAL.get(id) as DurableObjectStub<DoSignal>;
-
-        await stub.forward(queue[idName]);
-      } catch (_e: any) {
-        // It is okay to get errors forwarding to peers, they may have
-        // disconnected. We still want to forward to other peers who
-        // may still be there.
-      }
-    }
-
-    await this.ctx.blockConcurrencyWhile(async () => {
-      this.alarmLock = false;
-
-      if (Object.keys(this.queue).length !== 0) {
-        const alarm = await this.ctx.storage.getAlarm();
-        if (!alarm) {
-          this.ctx.storage.setAlarm(Date.now() + BATCH_DUR_MS);
-        }
-      }
-    });
-  }
-
-  /**
-   * The websocket was closed.
-   */
-  async webSocketClose(
-    ws: WebSocket,
-    code: number,
-    reason: string,
-    wasClean: boolean,
-  ) {
-    const { pubKey, ip, nonce, valid, opened } = ws.deserializeAttachment();
-    console.log(
-      'webSocketClose',
-      JSON.stringify({
-        opened,
-        active: this.active,
-        pubKey: toB64Url(pubKey),
-        ip,
-        nonce: nonce instanceof Uint8Array ? toB64Url(nonce) : nonce,
-        valid,
-        code,
-        reason,
-        wasClean,
-      }),
-    );
-  }
-}+};